mod all_tests;
mod key;

use axum::extract::Path;
use axum::routing::get;
use axum::{Json, Router};
use log::{error, info};
use std::net::SocketAddr;
use std::process::exit;
// use rocket::*;
// use rocket_contrib::json::Json;
// use rocket::http::RawStr;
// use rocket_contrib::templates::Template;
// use rocket::config::Environment;

use dkconfig::conf_reader::{read_config, read_doka_env};
use dkconfig::properties::{get_prop_pg_connect_string, get_prop_value, set_prop_values};

use commons_error::*;
use commons_pg::init_db_pool;

use crate::key::KeyDelegate;
use commons_services::property_name::{
    COMMON_EDIBLE_KEY_PROPERTY, LOG_CONFIG_FILE_PROPERTY, SERVER_PORT_PROPERTY,
};
use commons_services::read_cek_and_store;
use commons_services::token_lib::SecurityToken;
use commons_services::x_request_id::XRequestID;
use dkdto::{AddKeyReply, AddKeyRequest, CustomerKeyReply, WebType};

///
/// ✨ Read the key for a specific customer code [customer_code]
/// ** NORM
///
// #[get("/key/<customer_code>")]
async fn read_key(
    Path(customer_code): Path<String>,
    security_token: SecurityToken,
) -> WebType<CustomerKeyReply> {
    let mut delegate = KeyDelegate::new(security_token, XRequestID::from_value(None));
    delegate.read_key(&customer_code).await
}

///
/// ✨ Read all the keys
/// ** NORM
///
// #[get("/key")]
async fn key_list(security_token: SecurityToken) -> WebType<CustomerKeyReply> {
    let mut delegate = KeyDelegate::new(security_token, XRequestID::from_value(None));
    delegate.key_list().await
}

///
/// ✨ Add a key for customer code [customer]
/// ** NORM
///
// #[post("/key", format = "application/json", data = "<customer>")]
async fn add_key(
    customer: Json<AddKeyRequest>,
    security_token: SecurityToken,
) -> WebType<AddKeyReply> {
    let mut delegate = KeyDelegate::new(security_token, XRequestID::from_value(None));
    delegate.add_key(customer)
}

///
///
///
#[tokio::main]
async fn main() {
    const PROGRAM_NAME: &str = "Key Manager";

    println!("😎 Init {}", PROGRAM_NAME);

    const PROJECT_CODE: &str = "key-manager";
    const VAR_NAME: &str = "DOKA_ENV";

    let doka_env = read_doka_env(&VAR_NAME);

    // Read the application config's file
    println!(
        "😎 Config file using PROJECT_CODE={} VAR_NAME={}",
        PROJECT_CODE, VAR_NAME
    );

    let props = read_config(PROJECT_CODE, &doka_env);
    set_prop_values(props);

    let Ok(port) = get_prop_value(SERVER_PORT_PROPERTY)
        .unwrap_or("".to_string())
        .parse::<u16>()
    else {
        eprintln!("💣 Cannot read the server port");
        exit(-56);
    };
    let Ok(log_config) = get_prop_value(LOG_CONFIG_FILE_PROPERTY) else {
        eprintln!("💣 Cannot read the log4rs config");
        exit(-57);
    };

    let log_config_path = std::path::Path::new(&log_config);

    // Read the global properties
    println!("😎 Read log properties from {:?}", &log_config_path);

    match log4rs::init_file(&log_config_path, Default::default()) {
        Err(e) => {
            eprintln!("{:?} {:?}", &log_config_path, e);
            exit(-59);
        }
        Ok(_) => {}
    }

    // Read the CEK
    log_info!("😎 Read Common Edible Key");
    read_cek_and_store();

    // Init DB pool
    log_info!("😎 Init DB pool");
    let (connect_string, db_pool_size) = match get_prop_pg_connect_string()
        .map_err(err_fwd!("Cannot read the database connection information"))
    {
        Ok(x) => x,
        Err(e) => {
            log_error!("{:?}", e);
            exit(-64);
        }
    };

    init_db_pool(&connect_string, db_pool_size);

    let Ok(cek) = get_prop_value(COMMON_EDIBLE_KEY_PROPERTY) else {
        panic!("💣 Cannot read the cek properties");
    };
    log_info!(
        "😎 The CEK was correctly read : [{}]",
        format!("{}...", &cek[0..5])
    );
<<<<<<< HEAD
=======

    log_info!("🚀 Start {} on port {}", PROGRAM_NAME, port);
>>>>>>> d4c018a9

    // Build our application with some routes
    let base_url = format!("/{}", PROJECT_CODE);
    let key_routes = Router::new()
        .route("/key", get(key_list))
        .route("/key/:customer_code", get(read_key));

    let app = Router::new().nest(&base_url, key_routes);

    let addr = SocketAddr::from(([127, 0, 0, 1], port));
    let listener = tokio::net::TcpListener::bind(addr).await.unwrap();
    axum::serve(listener, app).await.unwrap();

    log_info!("🏁 End {}", PROGRAM_NAME);
}

#[cfg(test)]
mod test {
    use dkdto::AddKeyReply;
    use dkdto::AddKeyRequest;

    #[test]
    fn http_post_add_key() -> anyhow::Result<()> {
        let customer_code = "denis.zzzzzzz".to_string();
        let token= "j6nk2GaKdfLl3nTPbfWW0C_Tj-MFLrJVS2zdxiIKMZpxNOQGnMwFgiE4C9_cSScqshQvWrZDiPyAVYYwB8zCLRBzd3UUXpwLpK-LMnpqVIs".to_string();

        let new_post = AddKeyRequest { customer_code };

        let reply: AddKeyReply = reqwest::blocking::Client::new()
            .post("http://localhost:30040/key-manager/key")
            .header("token", token.clone())
            .json(&new_post)
            .send()?
            .json()?;

        dbg!(&reply);

        Ok(())
    }
}<|MERGE_RESOLUTION|>--- conflicted
+++ resolved
@@ -137,11 +137,8 @@
         "😎 The CEK was correctly read : [{}]",
         format!("{}...", &cek[0..5])
     );
-<<<<<<< HEAD
-=======
 
     log_info!("🚀 Start {} on port {}", PROGRAM_NAME, port);
->>>>>>> d4c018a9
 
     // Build our application with some routes
     let base_url = format!("/{}", PROJECT_CODE);
